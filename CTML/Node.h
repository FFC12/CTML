--- conflicted
+++ resolved
@@ -35,10 +35,7 @@
 		// a map of attributes, name is the attribute name and the value is the attribute value
 		std::map<std::string, std::string> m_attributes;
 	public:
-<<<<<<< HEAD
 		// default constructor, does nothing
-=======
->>>>>>> f4b56181
 		Node() = default;
 
 		// create a node with the name specified
@@ -121,7 +118,6 @@
 			std::string tree;
 			// indent level
 			std::string indent(4 * indentLevel, ' ');
-			
 			// turn the class list into actual classes for the elements
 			std::string classList = m_classes;
 			std::replace(classList.begin(), classList.end(), ' ', '.');
@@ -154,8 +150,8 @@
 				std::string elemName = name.substr(0, ind);
 				// parse the current ids and classes
 				_ParseClassesAndIDS(name.substr(ind));
+				// set the element name to the built element name
 				this->m_name = elemName;
-				//this->m_classes = classes;
 			}
 			else {
 				this->m_name = name;
